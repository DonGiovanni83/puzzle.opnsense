---
- name: converge
  hosts: all
  become: true
  tasks:
<<<<<<< HEAD
      # Test basic functionality with different actions
    - name: "Action: Test pass action"
      puzzle.opnsense.firewall_rules:
        interface: 'lan'
        action: 'pass'
        description: "New Test pass Rule"

    - name: "Action: Test block action"
      puzzle.opnsense.firewall_rules:
        interface: 'lan'
        action: 'block'
        description: "New Test block Rule"

    - name: "Action: Test reject action"
      puzzle.opnsense.firewall_rules:
        interface: 'lan'
        action: 'reject'
        description: "New Test reject Rule"

      # Test basic functionality of the disabled button
    - name: "Disabled: Test disabled button"
      puzzle.opnsense.firewall_rules:
        interface: 'lan'
        action: 'pass'
        description: "New Test disabled pass Rule"

      # Test basic functionality of the disabled quick button
    - name: "Quick: Test pass Rule with quick disabled"
      puzzle.opnsense.firewall_rules:
        interface: 'lan'
        action: 'pass'
        quick: false
        description: "New Test pass Rule with quick disabled"

      # Test different Interfaces
    - name: "Interface: Test pass Rule"
      puzzle.opnsense.firewall_rules:
        interface: 'lan'
        action: 'pass'
        description: "New Test pass Rule of Interface lan"

    - name: "Interface: Test pass Rule"
      puzzle.opnsense.firewall_rules:
        interface: 'lo0'
        action: 'pass'
        description: "New Test pass Rule of Interface Loopback"

    - name: "Interface: Test pass Rule"
      puzzle.opnsense.firewall_rules:
        interface: 'openvpn'
        action: 'pass'
        description: "New Test pass Rule of Interface OpenVPN"

    - name: "Interface: Test pass Rule"
      puzzle.opnsense.firewall_rules:
        interface: 'opt2'
        action: 'pass'
        description: "New Test pass Rule of Interface VAGRANT"

      # Test different Directions
    - name: "Direction: Test pass Rule with Direction in"
      puzzle.opnsense.firewall_rules:
        interface: 'lan'
        action: 'pass'
        direction: in
        description: "New Test pass Rule with Direction in"

    - name: "Direction: Test pass Rule with Direction out"
      puzzle.opnsense.firewall_rules:
        interface: 'lan'
        action: 'pass'
        direction: out
        description: "New Test pass Rule with Direction out"

    # Test different IPProtocols
    - name: "IPProtocol: Test pass Rule with IPProtocol IPv4"
      puzzle.opnsense.firewall_rules:
        interface: 'lan'
        action: 'pass'
        ipprotocol: 'inet'
        description: "New Test pass Rule with IPv4"

    - name: "IPProtocol: Test pass Rule with IPProtocol IPv6"
      puzzle.opnsense.firewall_rules:
        interface: 'lan'
        action: 'pass'
        ipprotocol: 'inet6'
        description: "New Test pass Rule with IPProtocol IPv6"

    - name: "IPProtocol: Test pass Rule with IPProtocol IPv4 + IPv6"
      puzzle.opnsense.firewall_rules:
        interface: 'lan'
        action: 'pass'
        ipprotocol: 'inet46'
        description: "New Test pass Rule with IPProtocol IPv4 + IPv6"

    # Test different Protocols
    - name: "Protocol: Test pass Rule with Protocol any"
      puzzle.opnsense.firewall_rules:
        interface: 'lan'
        action: 'pass'
        protocol: 'any'
        description: "New Test pass Rule with Protocol any"

    - name: "Protocol: Test pass Rule with Protocol tcp"
      puzzle.opnsense.firewall_rules:
        interface: 'lan'
        action: 'pass'
        protocol: 'tcp'
        description: "New Test pass Rule with Protocol tcp"

    - name: "Protocol: Test pass Rule with Protocol udp"
      puzzle.opnsense.firewall_rules:
        interface: 'lan'
        action: 'pass'
        protocol: 'udp'
        description: "New Test pass Rule with Protocol udp"

    - name: "Protocol: Test pass Rule with Protocol tcp/udp"
      puzzle.opnsense.firewall_rules:
        interface: 'lan'
        action: 'pass'
        protocol: 'tcp/udp'
        description: "New Test pass Rule with Protocol tcp/udp"

    - name: "Protocol: Test pass Rule with Protocol icmp"
      puzzle.opnsense.firewall_rules:
        interface: 'lan'
        action: 'pass'
        protocol: 'icmp'
        description: "New Test pass Rule with Protocol icmp"

    - name: "Protocol: Test pass Rule with Protocol esp"
      puzzle.opnsense.firewall_rules:
        interface: 'lan'
        action: 'pass'
        protocol: 'esp'
        description: "New Test pass Rule with Protocol esp"

    - name: "Protocol: Test pass Rule with Protocol ah"
      puzzle.opnsense.firewall_rules:
        interface: 'lan'
        action: 'pass'
        protocol: 'ah'
        description: "New Test pass Rule with Protocol ah"

    - name: "Protocol: Test pass Rule with Protocol gre"
      puzzle.opnsense.firewall_rules:
        interface: 'lan'
        action: 'pass'
        protocol: 'gre'
        description: "New Test pass Rule with Protocol gre"

    - name: "Protocol: Test pass Rule with Protocol igmp"
      puzzle.opnsense.firewall_rules:
        interface: 'lan'
        action: 'pass'
        protocol: 'igmp'
        description: "New Test pass Rule with Protocol igmp"

    - name: "Protocol: Test pass Rule with Protocol pim"
      puzzle.opnsense.firewall_rules:
        interface: 'lan'
        action: 'pass'
        protocol: 'pim'
        description: "New Test pass Rule with Protocol pim"

    - name: "Protocol: Test pass Rule with Protocol ospf"
      puzzle.opnsense.firewall_rules:
        interface: 'lan'
        action: 'pass'
        protocol: 'ospf'
        description: "New Test pass Rule with Protocol ospf"

    - name: "Protocol: Test pass Rule with Protocol ggp"
      puzzle.opnsense.firewall_rules:
        interface: 'lan'
        action: 'pass'
        protocol: 'ggp'
        description: "New Test pass Rule with Protocol ggp"

    - name: "Protocol: Test pass Rule with Protocol ipencap"
      puzzle.opnsense.firewall_rules:
        interface: 'lan'
        action: 'pass'
        protocol: 'ipencap'
        description: "New Test pass Rule with Protocol ipencap"

    - name: "Protocol: Test pass Rule with Protocol st2"
      puzzle.opnsense.firewall_rules:
        interface: 'lan'
        action: 'pass'
        protocol: 'st2'
        description: "New Test pass Rule with Protocol st2"

    - name: "Protocol: Test pass Rule with Protocol cbt"
      puzzle.opnsense.firewall_rules:
        interface: 'lan'
        action: 'pass'
        protocol: 'cbt'
        description: "New Test pass Rule with Protocol cbt"

    - name: "Protocol: Test pass Rule with Protocol egp"
      puzzle.opnsense.firewall_rules:
        interface: 'lan'
        action: 'pass'
        protocol: 'egp'
        description: "New Test pass Rule with Protocol egp"

    - name: "Protocol: Test pass Rule with Protocol igp"
      puzzle.opnsense.firewall_rules:
        interface: 'lan'
        action: 'pass'
        protocol: 'igp'
        description: "New Test pass Rule with Protocol igp"

    - name: "Protocol: Test pass Rule with Protocol bbn-rcc"
      puzzle.opnsense.firewall_rules:
        interface: 'lan'
        action: 'pass'
        protocol: 'bbn-rcc'
        description: "New Test pass Rule with Protocol bbn-rcc"

    - name: "Protocol: Test pass Rule with Protocol nvp"
      puzzle.opnsense.firewall_rules:
        interface: 'lan'
        action: 'pass'
        protocol: 'nvp'
        description: "New Test pass Rule with Protocol nvp"

    - name: "Protocol: Test pass Rule with Protocol pup"
      puzzle.opnsense.firewall_rules:
        interface: 'lan'
        action: 'pass'
        protocol: 'pup'
        description: "New Test pass Rule with Protocol pup"

    - name: "Protocol: Test pass Rule with Protocol argus"
      puzzle.opnsense.firewall_rules:
        interface: 'lan'
        action: 'pass'
        protocol: 'argus'
        description: "New Test pass Rule with Protocol argus"

    - name: "Protocol: Test pass Rule with Protocol emcon"
      puzzle.opnsense.firewall_rules:
        interface: 'lan'
        action: 'pass'
        protocol: 'emcon'
        description: "New Test pass Rule with Protocol emcon"

    - name: "Protocol: Test pass Rule with Protocol xnet"
      puzzle.opnsense.firewall_rules:
        interface: 'lan'
        action: 'pass'
        protocol: 'xnet'
        description: "New Test pass Rule with Protocol xnet"

    - name: "Protocol: Test pass Rule with Protocol chaos"
      puzzle.opnsense.firewall_rules:
        interface: 'lan'
        action: 'pass'
        protocol: 'chaos'
        description: "New Test pass Rule with Protocol chaos"

    - name: "Protocol: Test pass Rule with Protocol mux"
      puzzle.opnsense.firewall_rules:
        interface: 'lan'
        action: 'pass'
        protocol: 'mux'
        description: "New Test pass Rule with Protocol mux"

    - name: "Protocol: Test pass Rule with Protocol dcn"
      puzzle.opnsense.firewall_rules:
        interface: 'lan'
        action: 'pass'
        protocol: 'dcn'
        description: "New Test pass Rule with Protocol dcn"

    - name: "Protocol: Test pass Rule with Protocol hmp"
      puzzle.opnsense.firewall_rules:
        interface: 'lan'
        action: 'pass'
        protocol: 'hmp'
        description: "New Test pass Rule with Protocol hmp"

    - name: "Protocol: Test pass Rule with Protocol prm"
      puzzle.opnsense.firewall_rules:
        interface: 'lan'
        action: 'pass'
        protocol: 'prm'
        description: "New Test pass Rule with Protocol prm"

    - name: "Protocol: Test pass Rule with Protocol xns-idp"
      puzzle.opnsense.firewall_rules:
        interface: 'lan'
        action: 'pass'
        protocol: 'xns-idp'
        description: "New Test pass Rule with Protocol xns-idp"

    - name: "Protocol: Test pass Rule with Protocol trunk-1"
      puzzle.opnsense.firewall_rules:
        interface: 'lan'
        action: 'pass'
        protocol: 'trunk-1'
        description: "New Test pass Rule with Protocol trunk-1"

    - name: "Protocol: Test pass Rule with Protocol trunk-2"
      puzzle.opnsense.firewall_rules:
        interface: 'lan'
        action: 'pass'
        protocol: 'trunk-2'
        description: "New Test pass Rule with Protocol trunk-2"

    - name: "Protocol: Test pass Rule with Protocol leaf-1"
      puzzle.opnsense.firewall_rules:
        interface: 'lan'
        action: 'pass'
        protocol: 'leaf-1'
        description: "New Test pass Rule with Protocol leaf-1"

    - name: "Protocol: Test pass Rule with Protocol leaf-2"
      puzzle.opnsense.firewall_rules:
        interface: 'lan'
        action: 'pass'
        protocol: 'leaf-2'
        description: "New Test pass Rule with Protocol leaf-2"

    - name: "Protocol: Test pass Rule with Protocol rdp"
      puzzle.opnsense.firewall_rules:
        interface: 'lan'
        action: 'pass'
        protocol: 'rdp'
        description: "New Test pass Rule with Protocol rdp"

    - name: "Protocol: Test pass Rule with Protocol irtp"
      puzzle.opnsense.firewall_rules:
        interface: 'lan'
        action: 'pass'
        protocol: 'irtp'
        description: "New Test pass Rule with Protocol irtp"

    - name: "Protocol: Test pass Rule with Protocol iso-tp4"
      puzzle.opnsense.firewall_rules:
        interface: 'lan'
        action: 'pass'
        protocol: 'iso-tp4'
        description: "New Test pass Rule with Protocol iso-tp4"

    - name: "Protocol: Test pass Rule with Protocol netblt"
      puzzle.opnsense.firewall_rules:
        interface: 'lan'
        action: 'pass'
        protocol: 'netblt'
        description: "New Test pass Rule with Protocol netblt"

    - name: "Protocol: Test pass Rule with Protocol mfe-nsp"
      puzzle.opnsense.firewall_rules:
        interface: 'lan'
        action: 'pass'
        protocol: 'mfe-nsp'
        description: "New Test pass Rule with Protocol mfe-nsp"

    - name: "Protocol: Test pass Rule with Protocol merit-inp"
      puzzle.opnsense.firewall_rules:
        interface: 'lan'
        action: 'pass'
        protocol: 'merit-inp'
        description: "New Test pass Rule with Protocol merit-inp"

    - name: "Protocol: Test pass Rule with Protocol dccp"
      puzzle.opnsense.firewall_rules:
        interface: 'lan'
        action: 'pass'
        protocol: 'dccp'
        description: "New Test pass Rule with Protocol dccp"

    - name: "Protocol: Test pass Rule with Protocol 3pc"
      puzzle.opnsense.firewall_rules:
        interface: 'lan'
        action: 'pass'
        protocol: '3pc'
        description: "New Test pass Rule with Protocol 3pc"

    - name: "Protocol: Test pass Rule with Protocol idpr"
      puzzle.opnsense.firewall_rules:
        interface: 'lan'
        action: 'pass'
        protocol: 'idpr'
        description: "New Test pass Rule with Protocol idpr"

    - name: "Protocol: Test pass Rule with Protocol xtp"
      puzzle.opnsense.firewall_rules:
        interface: 'lan'
        action: 'pass'
        protocol: 'xtp'
        description: "New Test pass Rule with Protocol xtp"

    - name: "Protocol: Test pass Rule with Protocol ddp"
      puzzle.opnsense.firewall_rules:
        interface: 'lan'
        action: 'pass'
        protocol: 'ddp'
        description: "New Test pass Rule with Protocol ddp"

    - name: "Protocol: Test pass Rule with Protocol idpr-cmtp"
      puzzle.opnsense.firewall_rules:
        interface: 'lan'
        action: 'pass'
        protocol: 'idpr-cmtp'
        description: "New Test pass Rule with Protocol idpr-cmtp"

    - name: "Protocol: Test pass Rule with Protocol tp++"
      puzzle.opnsense.firewall_rules:
        interface: 'lan'
        action: 'pass'
        protocol: 'tp++'
        description: "New Test pass Rule with Protocol tp++"

    - name: "Protocol: Test pass Rule with Protocol il"
      puzzle.opnsense.firewall_rules:
        interface: 'lan'
        action: 'pass'
        protocol: 'il'
        description: "New Test pass Rule with Protocol il"

    - name: "Protocol: Test pass Rule with Protocol ipv6"
      puzzle.opnsense.firewall_rules:
        interface: 'lan'
        action: 'pass'
        protocol: 'ipv6'
        description: "New Test pass Rule with Protocol ipv6"

    - name: "Protocol: Test pass Rule with Protocol sdrp"
      puzzle.opnsense.firewall_rules:
        interface: 'lan'
        action: 'pass'
        protocol: 'sdrp'
        description: "New Test pass Rule with Protocol sdrp"

    - name: "Protocol: Test pass Rule with Protocol idrp"
      puzzle.opnsense.firewall_rules:
        interface: 'lan'
        action: 'pass'
        protocol: 'idrp'
        description: "New Test pass Rule with Protocol idrp"

    - name: "Protocol: Test pass Rule with Protocol rsvp"
      puzzle.opnsense.firewall_rules:
        interface: 'lan'
        action: 'pass'
        protocol: 'rsvp'
        description: "New Test pass Rule with Protocol rsvp"

    - name: "Protocol: Test pass Rule with Protocol dsr"
      puzzle.opnsense.firewall_rules:
        interface: 'lan'
        action: 'pass'
        protocol: 'dsr'
        description: "New Test pass Rule with Protocol dsr"

    - name: "Protocol: Test pass Rule with Protocol bna"
      puzzle.opnsense.firewall_rules:
        interface: 'lan'
        action: 'pass'
        protocol: 'bna'
        description: "New Test pass Rule with Protocol bna"

    - name: "Protocol: Test pass Rule with Protocol i-nlsp"
      puzzle.opnsense.firewall_rules:
        interface: 'lan'
        action: 'pass'
        protocol: 'i-nlsp'
        description: "New Test pass Rule with Protocol i-nlsp"

    - name: "Protocol: Test pass Rule with Protocol swipe"
      puzzle.opnsense.firewall_rules:
        interface: 'lan'
        action: 'pass'
        protocol: 'swipe'
        description: "New Test pass Rule with Protocol swipe"

    - name: "Protocol: Test pass Rule with Protocol narp"
      puzzle.opnsense.firewall_rules:
        interface: 'lan'
        action: 'pass'
        protocol: 'narp'
        description: "New Test pass Rule with Protocol narp"

    - name: "Protocol: Test pass Rule with Protocol mobile"
      puzzle.opnsense.firewall_rules:
        interface: 'lan'
        action: 'pass'
        protocol: 'mobile'
        description: "New Test pass Rule with Protocol mobile"

    - name: "Protocol: Test pass Rule with Protocol tlsp"
      puzzle.opnsense.firewall_rules:
        interface: 'lan'
        action: 'pass'
        protocol: 'tlsp'
        description: "New Test pass Rule with Protocol tlsp"


    - name: "Protocol: Test pass Rule with Protocol skip"
      puzzle.opnsense.firewall_rules:
        interface: 'lan'
        action: 'pass'
        protocol: 'skip'
        description: "New Test pass Rule with Protocol skip"

    - name: "Protocol: Test pass Rule with Protocol ipv6-icmp"
      puzzle.opnsense.firewall_rules:
        interface: 'lan'
        action: 'pass'
        protocol: 'ipv6-icmp'
        description: "New Test pass Rule with Protocol ipv6-icmp"

    - name: "Protocol: Test pass Rule with Protocol cftp"
      puzzle.opnsense.firewall_rules:
        interface: 'lan'
        action: 'pass'
        protocol: 'cftp'
        description: "New Test pass Rule with Protocol cftp"

    - name: "Protocol: Test pass Rule with Protocol sat-expak"
      puzzle.opnsense.firewall_rules:
        interface: 'lan'
        action: 'pass'
        protocol: 'sat-expak'
        description: "New Test pass Rule with Protocol sat-expak"

    - name: "Protocol: Test pass Rule with Protocol kryptolan"
      puzzle.opnsense.firewall_rules:
        interface: 'lan'
        action: 'pass'
        protocol: 'kryptolan'
        description: "New Test pass Rule with Protocol kryptolan"

    - name: "Protocol: Test pass Rule with Protocol rvd"
      puzzle.opnsense.firewall_rules:
        interface: 'lan'
        action: 'pass'
        protocol: 'rvd'
        description: "New Test pass Rule with Protocol rvd"

    - name: "Protocol: Test pass Rule with Protocol ippc"
      puzzle.opnsense.firewall_rules:
        interface: 'lan'
        action: 'pass'
        protocol: 'ippc'
        description: "New Test pass Rule with Protocol ippc"

    - name: "Protocol: Test pass Rule with Protocol sat-mon"
      puzzle.opnsense.firewall_rules:
        interface: 'lan'
        action: 'pass'
        protocol: 'sat-mon'
        description: "New Test pass Rule with Protocol sat-mon"

    - name: "Protocol: Test pass Rule with Protocol visa"
      puzzle.opnsense.firewall_rules:
        interface: 'lan'
        action: 'pass'
        protocol: 'visa'
        description: "New Test pass Rule with Protocol visa"

    - name: "Protocol: Test pass Rule with Protocol ipcv"
      puzzle.opnsense.firewall_rules:
        interface: 'lan'
        action: 'pass'
        protocol: 'ipcv'
        description: "New Test pass Rule with Protocol ipcv"

    - name: "Protocol: Test pass Rule with Protocol cpnx"
      puzzle.opnsense.firewall_rules:
        interface: 'lan'
        action: 'pass'
        protocol: 'cpnx'
        description: "New Test pass Rule with Protocol cpnx"

    - name: "Protocol: Test pass Rule with Protocol cphb"
      puzzle.opnsense.firewall_rules:
        interface: 'lan'
        action: 'pass'
        protocol: 'cphb'
        description: "New Test pass Rule with Protocol cphb"

    - name: "Protocol: Test pass Rule with Protocol wsn"
      puzzle.opnsense.firewall_rules:
        interface: 'lan'
        action: 'pass'
        protocol: 'wsn'
        description: "New Test pass Rule with Protocol wsn"

    - name: "Protocol: Test pass Rule with Protocol pvp"
      puzzle.opnsense.firewall_rules:
        interface: 'lan'
        action: 'pass'
        protocol: 'pvp'
        description: "New Test pass Rule with Protocol pvp"

    - name: "Protocol: Test pass Rule with Protocol br-sat-mon"
      puzzle.opnsense.firewall_rules:
        interface: 'lan'
        action: 'pass'
        protocol: 'br-sat-mon'
        description: "New Test pass Rule with Protocol br-sat-mon"

    - name: "Protocol: Test pass Rule with Protocol sun-nd"
      puzzle.opnsense.firewall_rules:
        interface: 'lan'
        action: 'pass'
        protocol: 'sun-nd'
        description: "New Test pass Rule with Protocol sun-nd"

    - name: "Protocol: Test pass Rule with Protocol wb-mon"
      puzzle.opnsense.firewall_rules:
        interface: 'lan'
        action: 'pass'
        protocol: 'wb-mon'
        description: "New Test pass Rule with Protocol wb-mon"

    - name: "Protocol: Test pass Rule with Protocol wb-expak"
      puzzle.opnsense.firewall_rules:
        interface: 'lan'
        action: 'pass'
        protocol: 'wb-expak'
        description: "New Test pass Rule with Protocol wb-expak"

    - name: "Protocol: Test pass Rule with Protocol iso-ip"
      puzzle.opnsense.firewall_rules:
        interface: 'lan'
        action: 'pass'
        protocol: 'iso-ip'
        description: "New Test pass Rule with Protocol iso-ip"

    - name: "Protocol: Test pass Rule with Protocol vmtp"
      puzzle.opnsense.firewall_rules:
        interface: 'lan'
        action: 'pass'
        protocol: 'vmtp'
        description: "New Test pass Rule with Protocol vmtp"

    - name: "Protocol: Test pass Rule with Protocol secure-vmtp"
      puzzle.opnsense.firewall_rules:
        interface: 'lan'
        action: 'pass'
        protocol: 'secure-vmtp'
        description: "New Test pass Rule with Protocol secure-vmtp"

    - name: "Protocol: Test pass Rule with Protocol vines"
      puzzle.opnsense.firewall_rules:
        interface: 'lan'
        action: 'pass'
        protocol: 'vines'
        description: "New Test pass Rule with Protocol vines"

    - name: "Protocol: Test pass Rule with Protocol ttp"
      puzzle.opnsense.firewall_rules:
        interface: 'lan'
        action: 'pass'
        protocol: 'ttp'
        description: "New Test pass Rule with Protocol ttp"

    - name: "Protocol: Test pass Rule with Protocol nsfnet-igp"
      puzzle.opnsense.firewall_rules:
        interface: 'lan'
        action: 'pass'
        protocol: 'nsfnet-igp'
        description: "New Test pass Rule with Protocol nsfnet-igp"

    - name: "Protocol: Test pass Rule with Protocol dgp"
      puzzle.opnsense.firewall_rules:
        interface: 'lan'
        action: 'pass'
        protocol: 'dgp'
        description: "New Test pass Rule with Protocol dgp"

    - name: "Protocol: Test pass Rule with Protocol tcf"
      puzzle.opnsense.firewall_rules:
        interface: 'lan'
        action: 'pass'
        protocol: 'tcf'
        description: "New Test pass Rule with Protocol tcf"

    - name: "Protocol: Test pass Rule with Protocol eigrp"
      puzzle.opnsense.firewall_rules:
        interface: 'lan'
        action: 'pass'
        protocol: 'eigrp'
        description: "New Test pass Rule with Protocol eigrp"

    - name: "Protocol: Test pass Rule with Protocol sprite-rpc"
      puzzle.opnsense.firewall_rules:
        interface: 'lan'
        action: 'pass'
        protocol: 'sprite-rpc'
        description: "New Test pass Rule with Protocol sprite-rpc"

    - name: "Protocol: Test pass Rule with Protocol larp"
      puzzle.opnsense.firewall_rules:
        interface: 'lan'
        action: 'pass'
        protocol: 'larp'
        description: "New Test pass Rule with Protocol larp"

    - name: "Protocol: Test pass Rule with Protocol mtp"
      puzzle.opnsense.firewall_rules:
        interface: 'lan'
        action: 'pass'
        protocol: 'mtp'
        description: "New Test pass Rule with Protocol mtp"

    - name: "Protocol: Test pass Rule with Protocol ax.25"
      puzzle.opnsense.firewall_rules:
        interface: 'lan'
        action: 'pass'
        protocol: 'ax.25'
        description: "New Test pass Rule with Protocol ax.25"

    - name: "Protocol: Test pass Rule with Protocol ipip"
      puzzle.opnsense.firewall_rules:
        interface: 'lan'
        action: 'pass'
        protocol: 'ipip'
        description: "New Test pass Rule with Protocol ipip"

    - name: "Protocol: Test pass Rule with Protocol micp"
      puzzle.opnsense.firewall_rules:
        interface: 'lan'
        action: 'pass'
        protocol: 'micp'
        description: "New Test pass Rule with Protocol micp"

    - name: "Protocol: Test pass Rule with Protocol scc-sp"
      puzzle.opnsense.firewall_rules:
        interface: 'lan'
        action: 'pass'
        protocol: 'scc-sp'
        description: "New Test pass Rule with Protocol scc-sp"

    - name: "Protocol: Test pass Rule with Protocol etherip"
      puzzle.opnsense.firewall_rules:
        interface: 'lan'
        action: 'pass'
        protocol: 'etherip'
        description: "New Test pass Rule with Protocol etherip"

    - name: "Protocol: Test pass Rule with Protocol encap"
      puzzle.opnsense.firewall_rules:
        interface: 'lan'
        action: 'pass'
        protocol: 'encap'
        description: "New Test pass Rule with Protocol encap"

    - name: "Protocol: Test pass Rule with Protocol gmtp"
      puzzle.opnsense.firewall_rules:
        interface: 'lan'
        action: 'pass'
        protocol: 'gmtp'
        description: "New Test pass Rule with Protocol gmtp"

    - name: "Protocol: Test pass Rule with Protocol ifmp"
      puzzle.opnsense.firewall_rules:
        interface: 'lan'
        action: 'pass'
        protocol: 'ifmp'
        description: "New Test pass Rule with Protocol ifmp"

    - name: "Protocol: Test pass Rule with Protocol pnni"
      puzzle.opnsense.firewall_rules:
        interface: 'lan'
        action: 'pass'
        protocol: 'pnni'
        description: "New Test pass Rule with Protocol pnni"

    - name: "Protocol: Test pass Rule with Protocol aris"
      puzzle.opnsense.firewall_rules:
        interface: 'lan'
        action: 'pass'
        protocol: 'aris'
        description: "New Test pass Rule with Protocol aris"

    - name: "Protocol: Test pass Rule with Protocol scps"
      puzzle.opnsense.firewall_rules:
        interface: 'lan'
        action: 'pass'
        protocol: 'scps'
        description: "New Test pass Rule with Protocol scps"

    - name: "Protocol: Test pass Rule with Protocol qnx"
      puzzle.opnsense.firewall_rules:
        interface: 'lan'
        action: 'pass'
        protocol: 'qnx'
        description: "New Test pass Rule with Protocol qnx"

    - name: "Protocol: Test pass Rule with Protocol a/n"
      puzzle.opnsense.firewall_rules:
        interface: 'lan'
        action: 'pass'
        protocol: 'a/n'
        description: "New Test pass Rule with Protocol a/n"

    - name: "Protocol: Test pass Rule with Protocol ipcomp"
      puzzle.opnsense.firewall_rules:
        interface: 'lan'
        action: 'pass'
        protocol: 'ipcomp'
        description: "New Test pass Rule with Protocol ipcomp"

    - name: "Protocol: Test pass Rule with Protocol snp"
      puzzle.opnsense.firewall_rules:
        interface: 'lan'
        action: 'pass'
        protocol: 'snp'
        description: "New Test pass Rule with Protocol snp"

    - name: "Protocol: Test pass Rule with Protocol compaq-peer"
      puzzle.opnsense.firewall_rules:
        interface: 'lan'
        action: 'pass'
        protocol: 'compaq-peer'
        description: "New Test pass Rule with Protocol compaq-peer"

    - name: "Protocol: Test pass Rule with Protocol ipx-in-ip"
      puzzle.opnsense.firewall_rules:
        interface: 'lan'
        action: 'pass'
        protocol: 'ipx-in-ip'
        description: "New Test pass Rule with Protocol ipx-in-ip"

    - name: "Protocol: Test pass Rule with Protocol carp"
      puzzle.opnsense.firewall_rules:
        interface: 'lan'
        action: 'pass'
        protocol: 'carp'
        description: "New Test pass Rule with Protocol carp"

    - name: "Protocol: Test pass Rule with Protocol pgm"
      puzzle.opnsense.firewall_rules:
        interface: 'lan'
        action: 'pass'
        protocol: 'pgm'
        description: "New Test pass Rule with Protocol pgm"

    - name: "Protocol: Test pass Rule with Protocol l2tp"
      puzzle.opnsense.firewall_rules:
        interface: 'lan'
        action: 'pass'
        protocol: 'l2tp'
        description: "New Test pass Rule with Protocol l2tp"

    - name: "Protocol: Test pass Rule with Protocol ddx"
      puzzle.opnsense.firewall_rules:
        interface: 'lan'
        action: 'pass'
        protocol: 'ddx'
        description: "New Test pass Rule with Protocol ddx"

    - name: "Protocol: Test pass Rule with Protocol iatp"
      puzzle.opnsense.firewall_rules:
        interface: 'lan'
        action: 'pass'
        protocol: 'iatp'
        description: "New Test pass Rule with Protocol iatp"

    - name: "Protocol: Test pass Rule with Protocol stp"
      puzzle.opnsense.firewall_rules:
        interface: 'lan'
        action: 'pass'
        protocol: 'stp'
        description: "New Test pass Rule with Protocol stp"

    - name: "Protocol: Test pass Rule with Protocol srp"
      puzzle.opnsense.firewall_rules:
        interface: 'lan'
        action: 'pass'
        protocol: 'srp'
        description: "New Test pass Rule with Protocol srp"

    - name: "Protocol: Test pass Rule with Protocol uti"
      puzzle.opnsense.firewall_rules:
        interface: 'lan'
        action: 'pass'
        protocol: 'uti'
        description: "New Test pass Rule with Protocol uti"

    - name: "Protocol: Test pass Rule with Protocol smp"
      puzzle.opnsense.firewall_rules:
        interface: 'lan'
        action: 'pass'
        protocol: 'smp'
        description: "New Test pass Rule with Protocol smp"

    - name: "Protocol: Test pass Rule with Protocol sm"
      puzzle.opnsense.firewall_rules:
        interface: 'lan'
        action: 'pass'
        protocol: 'sm'
        description: "New Test pass Rule with Protocol sm"

    - name: "Protocol: Test pass Rule with Protocol ptp"
      puzzle.opnsense.firewall_rules:
        interface: 'lan'
        action: 'pass'
        protocol: 'ptp'
        description: "New Test pass Rule with Protocol ptp"

    - name: "Protocol: Test pass Rule with Protocol isis"
      puzzle.opnsense.firewall_rules:
        interface: 'lan'
        action: 'pass'
        protocol: 'isis'
        description: "New Test pass Rule with Protocol isis"

    - name: "Protocol: Test pass Rule with Protocol crtp"
      puzzle.opnsense.firewall_rules:
        interface: 'lan'
        action: 'pass'
        protocol: 'crtp'
        description: "New Test pass Rule with Protocol crtp"

    - name: "Protocol: Test pass Rule with Protocol crudp"
      puzzle.opnsense.firewall_rules:
        interface: 'lan'
        action: 'pass'
        protocol: 'crudp'
        description: "New Test pass Rule with Protocol crudp"

    - name: "Protocol: Test pass Rule with Protocol sps"
      puzzle.opnsense.firewall_rules:
        interface: 'lan'
        action: 'pass'
        protocol: 'sps'
        description: "New Test pass Rule with Protocol sps"

    - name: "Protocol: Test pass Rule with Protocol pipe"
      puzzle.opnsense.firewall_rules:
        interface: 'lan'
        action: 'pass'
        protocol: 'pipe'
        description: "New Test pass Rule with Protocol pipe"

    - name: "Protocol: Test pass Rule with Protocol sctp"
      puzzle.opnsense.firewall_rules:
        interface: 'lan'
        action: 'pass'
        protocol: 'sctp'
        description: "New Test pass Rule with Protocol sctp"

    - name: "Protocol: Test pass Rule with Protocol fc"
      puzzle.opnsense.firewall_rules:
        interface: 'lan'
        action: 'pass'
        protocol: 'fc'
        description: "New Test pass Rule with Protocol fc"

    - name: "Protocol: Test pass Rule with Protocol rsvp-e2e-ignore"
      puzzle.opnsense.firewall_rules:
        interface: 'lan'
        action: 'pass'
        protocol: 'rsvp-e2e-ignore'
        description: "New Test pass Rule with Protocol rsvp-e2e-ignore"

    - name: "Protocol: Test pass Rule with Protocol udplite"
      puzzle.opnsense.firewall_rules:
        interface: 'lan'
        action: 'pass'
        protocol: 'udplite'
        description: "New Test pass Rule with Protocol udplite"

    - name: "Protocol: Test pass Rule with Protocol mpls-in-ip"
      puzzle.opnsense.firewall_rules:
        interface: 'lan'
        action: 'pass'
        protocol: 'mpls-in-ip'
        description: "New Test pass Rule with Protocol mpls-in-ip"

    - name: "Protocol: Test pass Rule with Protocol manet"
      puzzle.opnsense.firewall_rules:
        interface: 'lan'
        action: 'pass'
        protocol: 'manet'
        description: "New Test pass Rule with Protocol manet"

    - name: "Protocol: Test pass Rule with Protocol hip"
      puzzle.opnsense.firewall_rules:
        interface: 'lan'
        action: 'pass'
        protocol: 'hip'
        description: "New Test pass Rule with Protocol hip"

    - name: "Protocol: Test pass Rule with Protocol shim6"
      puzzle.opnsense.firewall_rules:
        interface: 'lan'
        action: 'pass'
        protocol: 'shim6'
        description: "New Test pass Rule with Protocol shim6"

    - name: "Protocol: Test pass Rule with Protocol wesp"
      puzzle.opnsense.firewall_rules:
        interface: 'lan'
        action: 'pass'
        protocol: 'wesp'
        description: "New Test pass Rule with Protocol wesp"

    - name: "Protocol: Test pass Rule with Protocol rohc"
      puzzle.opnsense.firewall_rules:
        interface: 'lan'
        action: 'pass'
        protocol: 'rohc'
        description: "New Test pass Rule with Protocol rohc"

    - name: "Protocol: Test pass Rule with Protocol pfsync"
      puzzle.opnsense.firewall_rules:
        interface: 'lan'
        action: 'pass'
        protocol: 'pfsync'
        description: "New Test pass Rule with Protocol pfsync"

    - name: "Protocol: Test pass Rule with Protocol divert"
      puzzle.opnsense.firewall_rules:
        interface: 'lan'
        action: 'pass'
        protocol: 'divert'
        description: "New Test pass Rule with Protocol divert"

      # Source / Invert: Test basic functionality of the source/invert button
    - name: "Source / Invert: Test basic functionality of the source/invert button"
      puzzle.opnsense.firewall_rules:
        interface: 'lan'
        description: "New Test source/invert enabled rule"
        source_invert: true

      # Source IP: Test Source IP Field
    - name: "Source IP: Test Source IP Field with address"
      puzzle.opnsense.firewall_rules:
        interface: 'lan'
        description: "New Test Source IP Field with address"
        source_ip: "192.168.0.0/24"

    - name: "Source IP: Test Source IP Field with host"
      puzzle.opnsense.firewall_rules:
        interface: 'lan'
        description: "New Test Source IP Field with host"
        source_ip: "8.8.8.8"

      # Source IP and Source Port: Test Source IP and Source Port Field
    - name: "Source IP and Source Port: Test Source IP Field with address and Port any"
      puzzle.opnsense.firewall_rules:
        interface: 'lan'
        description: "New Test Source IP and Source Port Field with address and Port any"
        source_ip: "192.168.0.0/24"
        source_port: "any"

    - name: "Source IP and Source Port: Test Source IP Field with address and specific Port"
      puzzle.opnsense.firewall_rules:
        interface: 'lan'
        description: "New Test Source IP and Source Port Field with address and specific Port"
        source_ip: "192.168.0.0/24"
        source_port: "1921"

    - name: "Source IP and Source Port: Test Source IP and Source Port Field with host and Port any"
      puzzle.opnsense.firewall_rules:
        interface: 'lan'
        description: "New Test Source IP Field with host"
        source_ip: "8.8.8.8"
        source_port: "any"

    - name: "Source IP and Source Port: Test Source IP Field with address and specific Port"
      puzzle.opnsense.firewall_rules:
        interface: 'lan'
        description: "New Test Source IP and Source Port Field with address and specific Port"
        source_ip: "8.8.8.8"
        source_port: "1921"

      # Target / Invert: Test basic functionality of the target/invert button
    - name: "Target / Invert: Test basic functionality of the target/invert button"
      puzzle.opnsense.firewall_rules:
        interface: 'lan'
        description: "New Test target/invert enabled rule"
        target_invert: true

      # Target IP and Target Port: Test Target IP and Target Port Field
    - name: "Target IP and Target Port:Test Target IP Field with address and Port any"
      puzzle.opnsense.firewall_rules:
        interface: 'lan'
        description: "New Test Target IP and Target Port Field with address and Port any"
        target_ip: "192.168.0.0/24"
        target_port: "any"

    - name: "Target IP and Target Port: Test Target IP Field with address and specific Port"
      puzzle.opnsense.firewall_rules:
        interface: 'lan'
        description: "New Test Target IP and Target Port Field with address and specific Port"
        target_ip: "192.168.0.0/24"
        target_port: "1921"

    - name: "Target IP and Target Port: Test Target IP and Target Port Field with host and Port any"
      puzzle.opnsense.firewall_rules:
        interface: 'lan'
        description: "New Test Target IP Field with host"
        target_ip: "8.8.8.8"
        target_port: "any"

    - name: "Target IP and Target Port: Test Target IP Field with address and specific Port"
      puzzle.opnsense.firewall_rules:
        interface: 'lan'
        description: "New Test Target IP and Target Port Field with address and specific Port"
        target_ip: "8.8.8.8"
        target_port: "1921"

      # Test basic functionality of the log button
    - name: "Log: Test pass action"
      puzzle.opnsense.firewall_rules:
        interface: 'lan'
        action: 'pass'
        log: true
        description: "New Test pass Rule with log enabled"

      # Test basic functionality of categories
    - name: "Categories: Test adding one Category"
      puzzle.opnsense.firewall_rules:
        interface: 'lan'
        action: 'pass'
        category: 'TestCategory'
        description: "New Test pass Rule with one added Category"

    # TODO add support muliple categories
    # TODO add support for Advanced features: No XMLRPC Sync, Schedule and Gateway
    # TODO add support for Advanced Options

     # Idempotency test
    - name: Apply rule twice and check for idempotency
      puzzle.opnsense.firewall_rules:
        interface: 'lan'
        action: 'pass'
        source_ip: '192.168.0.0/16'
      register: first_apply
    - name: Re-apply same rule
      puzzle.opnsense.firewall_rules:
        interface: 'lan'
        action: 'pass'
        source_ip: '192.168.0.0/16'
      register: second_apply
    - name: Assert no change on second apply
      assert:
        that:
          - not second_apply.changed
=======

    - name: Converge - Create simple test rule
      puzzle.opnsense.firewall_rules:
        interface: "lan"
        description: "New Test Rule"
        action: pass
        target_port: 100
        state: present
      register: create_rule

    - name: Converge - Create another test rule
      puzzle.opnsense.firewall_rules:
        interface: "lan"
        description: "Another Test Rule"
        action: pass
        target_ip: 192.168.1.1/24
        target_port: 22
        state: present

    - name: Converge - Create a third test rule
      puzzle.opnsense.firewall_rules:
        interface: "lan"
        description: "The third Test Rule"
        action: pass
        target_port: 22
        state: present

    - name: Converge - Delete the test rule
      puzzle.opnsense.firewall_rules:
        interface: "lan"
        description: "New Test Rule to Delete"
        action: pass
        target_port: 100
        state: absent
      register: delete_rule
>>>>>>> 83b8330a
<|MERGE_RESOLUTION|>--- conflicted
+++ resolved
@@ -3,7 +3,6 @@
   hosts: all
   become: true
   tasks:
-<<<<<<< HEAD
       # Test basic functionality with different actions
     - name: "Action: Test pass action"
       puzzle.opnsense.firewall_rules:
@@ -1154,41 +1153,4 @@
     - name: Assert no change on second apply
       assert:
         that:
-          - not second_apply.changed
-=======
-
-    - name: Converge - Create simple test rule
-      puzzle.opnsense.firewall_rules:
-        interface: "lan"
-        description: "New Test Rule"
-        action: pass
-        target_port: 100
-        state: present
-      register: create_rule
-
-    - name: Converge - Create another test rule
-      puzzle.opnsense.firewall_rules:
-        interface: "lan"
-        description: "Another Test Rule"
-        action: pass
-        target_ip: 192.168.1.1/24
-        target_port: 22
-        state: present
-
-    - name: Converge - Create a third test rule
-      puzzle.opnsense.firewall_rules:
-        interface: "lan"
-        description: "The third Test Rule"
-        action: pass
-        target_port: 22
-        state: present
-
-    - name: Converge - Delete the test rule
-      puzzle.opnsense.firewall_rules:
-        interface: "lan"
-        description: "New Test Rule to Delete"
-        action: pass
-        target_port: 100
-        state: absent
-      register: delete_rule
->>>>>>> 83b8330a
+          - not second_apply.changed